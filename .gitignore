<<<<<<< HEAD
# Logs
logs
*.log
npm-debug.log*
yarn-debug.log*
yarn-error.log*
pnpm-debug.log*
lerna-debug.log*

node_modules
dist
dist-ssr
*.local

# Editor directories and files
.vscode/*
!.vscode/extensions.json
.idea
.DS_Store
*.suo
*.ntvs*
*.njsproj
*.sln
*.sw?

.venv/*
=======
venv
*pycache*
node_modules
.venv
>>>>>>> bdc883fe
<|MERGE_RESOLUTION|>--- conflicted
+++ resolved
@@ -1,4 +1,3 @@
-<<<<<<< HEAD
 # Logs
 logs
 *.log
@@ -24,10 +23,6 @@
 *.sln
 *.sw?
 
-.venv/*
-=======
 venv
 *pycache*
-node_modules
-.venv
->>>>>>> bdc883fe
+.venv