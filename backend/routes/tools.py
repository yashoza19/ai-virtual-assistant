--- conflicted
+++ resolved
@@ -7,19 +7,11 @@
 
 from typing import Any, Dict, List
 
-<<<<<<< HEAD
-from fastapi import APIRouter
-
-from ..api.llamastack import client
-=======
 from fastapi import APIRouter, Depends, Request
 from sqlalchemy.ext.asyncio import AsyncSession
-from sqlalchemy.future import select
 
-from .. import models
 from ..api.llamastack import get_client_from_request
 from ..database import get_db
->>>>>>> 5c23c86f
 from ..utils.logging_config import get_logger
 
 logger = get_logger(__name__)
@@ -28,11 +20,7 @@
 
 
 @router.get("/", response_model=List[Dict[str, Any]])
-<<<<<<< HEAD
-async def get_all_tool_groups():
-=======
 async def get_all_tool_groups(request: Request, db: AsyncSession = Depends(get_db)):
->>>>>>> 5c23c86f
     """
     Get all available tool groups from LlamaStack (both MCP servers and builtin tools).
 
@@ -45,9 +33,9 @@
     """
     tool_groups = {}
 
-<<<<<<< HEAD
     # Get all toolgroups from LlamaStack
     try:
+        client = get_client_from_request(request)
         toolgroups = client.toolgroups.list()
 
         for toolgroup in toolgroups:
@@ -77,25 +65,6 @@
         logger.error(f"Failed to fetch toolgroups from LlamaStack: {str(e)}")
 
     # Also get individual tools from LlamaStack for backward compatibility
-=======
-    # Get all MCP servers from database
-    mcp_result = await db.execute(select(models.MCPServer))
-    mcp_servers = mcp_result.scalars().all()
-
-    for server in mcp_servers:
-        tool_groups[server.toolgroup_id] = {
-            "toolgroup_id": server.toolgroup_id,
-            "name": server.name,
-            "description": server.description,
-            "endpoint_url": server.endpoint_url,
-            "configuration": server.configuration,
-            "created_at": server.created_at.isoformat() if server.created_at else None,
-            "updated_at": server.updated_at.isoformat() if server.updated_at else None,
-        }
-
-    # Get builtin tools from LlamaStack
-    client = get_client_from_request(request)
->>>>>>> 5c23c86f
     try:
         response = await client.tools.list()
         if isinstance(response, list):
