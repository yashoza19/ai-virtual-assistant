from typing import Any, Callable, List, Optional, Tuple, Union

from llama_stack_client.lib.agents.agent import AgentConfig, AsyncAgent
from llama_stack_client.lib.agents.client_tool import ClientTool
from llama_stack_client.lib.agents.react.agent import ReActAgent
from llama_stack_client.lib.agents.tool_parser import ToolParser
from llama_stack_client.types import SamplingParams
from llama_stack_client.types.agents.turn_create_params import Toolgroup
from llama_stack_client.types.shared_params.agent_config import ToolConfig


class ExistingAsyncAgent(AsyncAgent):
    """An extension of the AsyncAgent class with an existing agent_id."""

    def __init__(
        self,
        client,
        agent_id: str,
        model: Optional[str] = None,
        instructions: Optional[str] = None,
        tools: Optional[List[Union[Toolgroup, ClientTool, Callable[..., Any]]]] = None,
        tool_config: Optional[ToolConfig] = None,
        sampling_params: Optional[SamplingParams] = None,
        max_infer_iters: Optional[int] = None,
        agent_config: Optional[AgentConfig] = None,
        client_tools: Tuple[ClientTool, ...] = (),
        tool_parser: Optional[ToolParser] = None,
    ):
<<<<<<< HEAD
        # Call parent's __init__ but skip the initialize() call
        self.client = client
        self.model = model
        self.instructions = instructions
        self.tools = tools or []
        self.tool_config = tool_config
        self.sampling_params = sampling_params
        self.max_infer_iters = max_infer_iters
        self.agent_config = agent_config
        self.client_tools = client_tools
        self.tool_parser = tool_parser
        self.sessions = []
        self.builtin_tools = {}
        self.extra_headers = {}
=======
        super().__init__(
            client=client,
            model=model,
            instructions=instructions,
            tools=tools,
            tool_config=tool_config,
            sampling_params=sampling_params,
            max_infer_iters=max_infer_iters,
            agent_config=agent_config,
            client_tools=client_tools,
            tool_parser=tool_parser,
        )
>>>>>>> 4a902f90

        # Manually set agent ID (assuming it’s safe to override)
        self.agent_id = agent_id

    @property
    def agent_id(self):
        return self._agent_id

    @agent_id.setter
    def agent_id(self, value):
        # You can add validation or other logic here
        if not isinstance(value, str):
            raise TypeError("agent_id must be a string")
        self._agent_id = value


class ExistingReActAgent(ReActAgent):
    """An extension of the ReActAgent class with an existing agent_id."""

    def __init__(
        self,
        client,
        agent_id: str,
        model: Optional[str] = None,
        tools: Optional[List[Union[Toolgroup, ClientTool, Callable[..., Any]]]] = None,
        tool_config: Optional[ToolConfig] = None,
        sampling_params: Optional[SamplingParams] = None,
        max_infer_iters: Optional[int] = None,
        response_format: Optional[dict] = None,
        agent_config: Optional[AgentConfig] = None,
        client_tools: Tuple[ClientTool, ...] = (),
        tool_parser: Optional[ToolParser] = None,
    ):
        # Call parent's __init__ but skip the initialize() call
        self.client = client
        self.model = model
        self.tools = tools or []
        self.tool_config = tool_config
        self.sampling_params = sampling_params
        self.max_infer_iters = max_infer_iters
        self.response_format = response_format
        self.agent_config = agent_config
        self.client_tools = client_tools
        self.tool_parser = tool_parser
        self.sessions = []
        self.builtin_tools = {}

        # Set the agent_id directly instead of calling initialize()
        self.agent_id = agent_id<|MERGE_RESOLUTION|>--- conflicted
+++ resolved
@@ -26,7 +26,6 @@
         client_tools: Tuple[ClientTool, ...] = (),
         tool_parser: Optional[ToolParser] = None,
     ):
-<<<<<<< HEAD
         # Call parent's __init__ but skip the initialize() call
         self.client = client
         self.model = model
@@ -41,20 +40,6 @@
         self.sessions = []
         self.builtin_tools = {}
         self.extra_headers = {}
-=======
-        super().__init__(
-            client=client,
-            model=model,
-            instructions=instructions,
-            tools=tools,
-            tool_config=tool_config,
-            sampling_params=sampling_params,
-            max_infer_iters=max_infer_iters,
-            agent_config=agent_config,
-            client_tools=client_tools,
-            tool_parser=tool_parser,
-        )
->>>>>>> 4a902f90
 
         # Manually set agent ID (assuming it’s safe to override)
         self.agent_id = agent_id
